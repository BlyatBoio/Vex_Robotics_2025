# ---------------------------------------------------------------------------- #
#                                                                              #
# 	Module:       main.py                                                      #
# 	Author:       Stefan                                                       #
# 	Created:      9/23/2025, 9:30:45 PM                                        #
# 	Description:  V5 project                                                   #
#                                                                              #
# ---------------------------------------------------------------------------- #

# Library imports
from vex import *

# Helper config class holding telemetry and control bindings
class ControllerProfile:
    """ Helper config class holding telemetry and control bindings
        :param Controller: The vex controller object whose inputs are read and supply 
    """
    ARCADE = "Arcade"
    TANK = "Tank"
    
    def __init__(self, controller):
        self.controller = controller
        self.axisOne = None
        self.axisTwo = None
        self.driveMode = "Arcade" # Arcade or Tank
        self.telemetryLables = []
        self.telemetrySuppliers = []
        self.rumbleConditions = []
        self.conditionalTelemetrySuppliers = []
        self.conditionalTelemetryLables = []
        self.conditionalTelemetryTriggers = []

    def setDriveMode(self, mode):
        """ Set drive mode to either Arcade or tank
            :param Mode: Controller profile constant, either TANK or ARCADE
            :return ControllerProfile object: 
        """
        self.driveMode = mode
        return self

    def bindAxisOne(self, axis):
        """ Bind the left or directional movement axis
            :param Mode: Axis to assign as the first axis
            :return ControllerProfile object: 
        """
        self.axisOne = lambda: axis.position()
        return self
    
    def bindAxisTwo(self, axis):
        """ Bind the right or turning movement axis
            :param Mode: Axis to assign as the second axis
            :return ControllerProfile object: 
        """
        self.axisTwo = lambda: axis.position()
        return self
    
    def bindAutoRoutine(self, autoRoutine, button):
        """ Add a binding for a button and a given auto routine object
            :param autoRoutine: AutoRoutine object to be bound to the provided button
            :param Button: Button which when pressed will schedule the auto routine
            :return ControllerProfile object: 
        """
        self.bindButton(lambda: autoRoutine.schedule(), button)
        return self
    
    def bindButton(self, callback, button):
        """ Add a binding for a button and a given lambda
            :param Callback: lambda to be bound to the provided button
            :param Button: Button which when pressed will schedule the auto routine
            :return ControllerProfile object: 
        """
        button.pressed(callback)
        return self
    
    def addRumbleCondition(self, condition, pattern=".", duration=200):
        """ Define a condition on which the controller will vibrate with a given pattern
            :param Condition: Lambda that provides a boolean outcome for when to rumble the controller
            :param Pattern: String seqence of .'s and _'s defining length of a rumble
            :param Duration: The duration of which to rumble the controller when the condition is met
            :return ControllerProfile object: 
        """
        self.rumbleConditions.append([condition, pattern, duration])
        return self
    
    def checkRumbleConditions(self):
        """ Check all added rumble conditions and rumble the controller if a condition is met
            :return ControllerProfile object: 
        """
        for condition in self.rumbleConditions:
            if(condition[0]()):
                self.controller.rumble(condition[1])
        return self
    
    def addConditionalTelemetry(self, label, condition, valueSupplier=lambda: ""):
        """ Define a piece of telemetry that is drawn when a condition is met
            :param Label: String which will be displayed along the telemtry value itself
            :param Condition: Lambda that provides a boolean outcome for when to display the telemtry
            :param valueSupplier: Lambda that supplies the value which will be displayed
            :return ControllerProfile object: 
        """
        self.conditionalTelemetryLables.append(label)
        self.conditionalTelemetrySuppliers.append(valueSupplier)
        self.conditionalTelemetryTriggers.append(condition)
        return self
    
    def checkConditionalTelemetry(self):
        """ Check conditions and if any are met, display their telemetry
            :return ControllerProfile object: 
        """
        totalConditionsDrawn = 0
        for i in range(len(self.conditionalTelemetryTriggers)):
            if(self.conditionalTelemetryTriggers[i]()):
                totalConditionsDrawn += 1
                self.controller.screen.set_cursor(len(self.telemetryLables)+totalConditionsDrawn, 1)
                self.controller.screen.print(self.conditionalTelemetryLables[i] + " " + str(self.conditionalTelemetrySuppliers[i]()))
        return self
    
    def addTelemetry(self, label, valueSupplier):
        """ Add a telemetry label and a supplier function to get the value
            :param Label: String which will be displayed along the telemtry value itself
            :param valueSupplier: Lambda that supplies the value which will be displayed
            :return ControllerProfile object: 
        """
        self.telemetryLables.append(label)
        self.telemetrySuppliers.append(valueSupplier)
        return self
       
    def displayTelemetry(self):
        """ Display all telemetry on the controller screen
            :return ControllerProfile object: 
        """
        for i in range(len(self.telemetryLables)):
            self.controller.screen.set_cursor(1, i+1)
            self.controller.screen.print(self.telemetryLables[i] + " " + str(self.telemetrySuppliers[i]()))
        return self

    def update(self):
        """ Update all conditional checks and display telemetry
            :return ControllerProfile object: 
        """
        self.checkConditionalTelemetry()
        self.checkRumbleConditions()
        self.displayTelemetry()
        return self
        
# Robot profile holding config for motors and sensors
class RobotProfile:
    """ Robot profile holding config for motors and sensors
        :param leftMotor: Vex motor located on the left side of the robot
        :param reverseLeft: Boolean determining if the left motor should spin inversed or not
        :param rightMotor: Vex motor located on the right side of the robot
        :param reverseRight: Boolean determining if the right motor should spin inversed or not
        :param spinMotor: Vex motor used to run the spintake
        :param reverseSpin: Boolean determining if the spin motor should spin inversed or not
    """
    def __init__(self, leftMotor, reverseLeft, rightMotor, reverseRight, spinMotor, reverseSpin):
        self.leftMotor = leftMotor
        self.reverseLeft = reverseLeft
        self.rightMotor = rightMotor
        self.reverseRight = reverseRight
        self.spinMotor = spinMotor
        self.reverseSpin = reverseSpin
    
isSlowMode = False
def toggleSlowMode(): 
    global isSlowMode
    isSlowMode = not isSlowMode
# Helper class to control the robot's movement given a robot profile
class RobotController:
    """ Helper class to control the robot's movement given a robot profile
        :param Profile: Robot profile object defining motor objects and their inversions
    """
    def __init__(self, profile):
        self.profile = profile
    
    def driveLeftWheel(self, speed, direction):
        """ Drive the left wheel at a given speed and direction
            :param Speed: Value from 0 to 100 determining the % speed of the left motor
            :param Direction: Direction value that is also affected by the profile.reverseLeft value
            :return RobotController object: 
        """
        self.profile.leftMotor.spin(direction, (isSlowMode if 0.5 else 1) * (speed if not self.profile.reverseLeft else -speed), PERCENT)
        return self
    
    def driveRightWheel(self, speed, direction):
        """ Drive the right wheel at a given speed and direction
            :param Speed: Value from 0 to 100 determining the % speed of the right motor
            :param Direction: Direction value that is also affected by the profile.reverseRight value
            :return RobotController object: 
        """
        self.profile.rightMotor.spin(direction, (isSlowMode if 0.5 else 1) * (speed if not self.profile.reverseRight else -speed), PERCENT)
        return self
    
    def driveAllWheels(self, speed, direction):
        """ Drive the both wheels at a given speed and direction
            :param Speed: Value from 0 to 100 determining the % speed of both motors
            :param Direction: Direction value that is also affected by the profile.reverseLeft and profile.reverseRight value
            :return RobotController object: 
        """
        self.driveLeftWheel(speed if not self.profile.reverseLeft else -speed, direction)
        self.driveRightWheel(speed if not self.profile.reverseRight else -speed, direction)
        return self
    def driveSpinMotor(self, speed, direction):
        """ Drive the the spintake at a given speed and direction
            :param Speed: Value from 0 to 100 determining the % speed of both motors
            :param Direction: Direction value that is also affected by the profile.reverseLeft and profile.reverseRight value
            :return RobotController object: 
        """
        self.profile.spinMotor.spin((isSlowMode if 0.5 else 1) * (speed if not self.profile.reverseSpin else -speed), direction)
        return self

# Main drive class handles driving logic and telemetry updates
class DriveContoller:
    """ Main drive class handles driving logic and telemetry updates
        :param controllerProfile: Controller Profile object for controller input refference
        :param robotController: Robot Controller object required to run motors relative to the controller input
    """
    def __init__(self, controllerProfile, robotController):
        self.controllerProfile = controllerProfile
        self.robotController = robotController
        self.controllerProfile.bindButton(self.robotController.driveSpinMotor(100, FORWARD), self.controllerProfile.controller.buttonR1)
        self.controllerProfile.bindButton(self.robotController.driveSpinMotor(100, REVERSE), self.controllerProfile.controller.buttonR2)
    
    # Update telemetry and run drive controlls with the provided controller and profile
    def update(self):
        """ Update telemetry and run drive controlls with the provided controller and profile"""
        self.controllerProfile.controller.screen.clear_screen() # Clear the controller screen
        self.controllerProfile.displayTelemetry() # Update telemetry display
        self.controllerProfile.checkRumbleConditions() # Check rumble conditions
        self.controllerProfile.checkConditionalTelemetry() # Check conditional telemetry

        
        
        # Drive logic
        if(self.controllerProfile.driveMode == "Arcade"):
            # Define values for forward and turning motion directly from the axes
            forward = self.controllerProfile.axisOne()
            turn = self.controllerProfile.axisTwo()
            
            # Calculate wheel speeds and directions
            leftSpeed = forward + turn
            rightSpeed = forward - turn
            leftDirection = FORWARD if leftSpeed >= 0 else REVERSE
            rightDirection = FORWARD if rightSpeed >= 0 else REVERSE
            
            # Apply speeds and directions to motors
            self.robotController.driveLeftWheel(abs(leftSpeed), leftDirection)
            self.robotController.driveRightWheel(abs(rightSpeed), rightDirection)
            
        elif(self.controllerProfile.driveMode == "Tank"):
            # Get speeds and directions directly from the axes
            leftSpeed = self.controllerProfile.axisOne()
            rightSpeed = self.controllerProfile.axisTwo()
            leftDirection = FORWARD if leftSpeed >= 0 else REVERSE
            rightDirection = FORWARD if rightSpeed >= 0 else REVERSE
            
            # Apply speeds and directions to motors
            self.robotController.driveLeftWheel(abs(leftSpeed), leftDirection)
            self.robotController.driveRightWheel(abs(rightSpeed), rightDirection)

# Class holding an array of AutoCommands that can run through each command sequentially
class AutoRoutine:
    """ Class holding an array of AutoCommands that can run through each command sequentially
        :param robotController: Robot Contoller object for running auto commands
    """

    def __init__(self, robotController):
        self.commands = []
        self.currentCommand = 0
        self.isFinishedRunning = False
        self.robotController = robotController
    
    # Add an auto command
    def addCommand(self, baseCommand, decorators, duration):
        """ Add an auto command
            :param baseCommand: AutoCommands value either Drive or Turn
            :param Decorators: Array of AutoCommands values defining direction and motion
            :param Duration: Integer defining how long to run the given command
            :return AutoRoutine object: 
        """
        self.commands.append(AutoCommand(baseCommand, decorators, duration))
        return self
        
    # Itterate over all commands until there are none left, then cancel
    # If there are no arguments, the auto never cancels as the default after cancel is an empty auto routine
    def runAuto(self):
        """ Itterate over all commands until there are none left, then cancel
            :return AutoRoutine object: 
        """
        if len(self.commands) == 0: return
        if not self.isFinishedRunning:
            self.commands[self.currentCommand].run(self.robotController)
            if self.commands[self.currentCommand].isFinished(): self.currentCommand += 1
            if self.currentCommand > len(self.commands): self.isFinishedRunning = True
        else: self.cancel()
        return self
            
    # Set the current auto routine to itself
    def schedule(self): 
        """ Set the current auto routine to itself
            :return AutoRoutine object: 
        """
        global currentAutoRoutine
        currentAutoRoutine = self
        return self
    # Cancel this auto routine and set the auto routine to do nothing
    def cancel(self): 
        """ Cancel this auto routine and set the auto routine to do nothing
            :return AutoRoutine object: 
        """
        global currentAutoRoutine
        currentAutoRoutine = AutoRoutine(self.robotController)
        return self
 
# Class that takes in a base command and decroators and runs said command with said decorators       
class AutoCommand:
    """ Class that takes in a base command and decroators and runs said command with said decorators
        :param baseCommand: AutoCommands value either Drive or Turn
        :param Decorators: Array of AutoCommands values defining direction and motion
        :param Duration: Integer defining how long to run the given command
    """      
    
    # Shoutout vex + python for not allowing imports on the cortex but making enums an importable instead of a native capability
    DRIVE = "Drive"
    TURN = "Turn"
    DIRECTION_LEFT = "Left"
    DIRECTION_RIGHT = "Right"
    DIRECTION_FORWARD = "Forward"
    DIRECTION_BACKWARD = "Backward"
     
    def __init__(self, baseCommand, decorators, duration):
        self.baseCommand = baseCommand
        self.decorators = decorators
        self.duration = duration
        self.runtime = 0
    
    # Run the given command
    def run(self, robotController):
        """ Run the given command
            :param robotController: Robot Controller object on which the auto routine is run
        """
        self.runtime += 1
        if self.runtime < self.duration:
            if self.baseCommand == AutoCommand.DRIVE:
                if AutoCommand.DIRECTION_FORWARD in self.decorators:
                    robotController.driveAllWheels(100, FORWARD)
                elif AutoCommand.DIRECTION_BACKWARD in self.decorators:
                    robotController.driveAllWheels(100, REVERSE)
            elif self.baseCommand == AutoCommand.TURN:
                if AutoCommand.DIRECTION_LEFT in self.decorators:
                    robotController.driveLeftWheel(100, REVERSE)
                    robotController.driveRightWheel(100, FORWARD)
                elif AutoCommand.DIRECTION_RIGHT in self.decorators:
                    robotController.driveLeftWheel(100, FORWARD)
                    robotController.driveRightWheel(100, REVERSE)
            
    # Return whether or not the command's duration has exceeded the runtime
    def isFinished(self):
        """ Return whether or not the command's duration has exceeded the runtime"""
        return self.runtime > self.duration

# Helper class to manage and display cortex telemetry
class CortexTelemetry:
    """ Helper class to manage and display cortex telemetry"""
    def __init__(self):
        self.telemetryLables = []
        self.telemetrySuppliers = []
 
    # Add the cortex's battery telemetry
    def addCortexBattery(self):
        """ Add the cortex's battery telemetry
            :return CortexTelemetry object: 
        """
        self.telemetryLables.append("Cortex Battery:")
        self.telemetrySuppliers.append(lambda: brain.battery.capacity())
        return self
 
    #Add the a given motor's temperature labled by the motor name
    def addMotorTemperature(self, motor, motorName=""):
        """ Add the a given motor's temperature labled by the motor name
            :param Motor: The vex motor object from which to pull the temperature
            :param motorName: Label to display the temperature under in the telemetry
            :return CortexTelemetry object: 
        """
        self.telemetryLables.append(motorName + " Temperature:")
        self.telemetrySuppliers.append(lambda: motor.temperature())
        return self
    
    # Display all telemetry values on the cortex's screen
    def displayTelemetry(self, cortex):
        """ Display all telemetry values on the cortex's screen
            :param Cortex: Vex brain object on which the telemetry is drawn
        """
        for i in range(len(self.telemetryLables)):
            cortex.screen.set_cursor(1+i, 1)
            cortex.screen.print(self.telemetryLables[i] + " " + str(self.telemetrySuppliers[i]()))
    
# Helper class to log provided values to the python output terminal
class Logger:
    """ Helper class to log provided values to the python output terminal"""
    
    def __init__(self):
        self.printValues = []
        self.pastValues = []
    
    # Add a value to log in the terminal with a given condition
    def addLogValue(self, valueSupplier, condition=lambda: ""):
        """ Add a value to log in the terminal with a given condition
            :param valueSupplier: Lambda that supplies the value which will be printed
            :param Condition: Lambda that determines when the value will be printed
            :return Logger object:
        """
        self.printValues.append([valueSupplier, condition])
        return self
    
    # Add a value to log in the terminal when that value changes
    def addLogValueOnChange(self, valueSupplier):
        """ Add a value to log in the terminal when that value changes
            :param valueSupplier: Lambda that supplies the value which will be printed
            :return Logger object:
        """
        self.pastValues.append(None)
        self.printValues.append([valueSupplier, lambda: (self.pastValues[len(self.pastValues)-1] != valueSupplier())])
        return self

    # Check all conditions and log all added values
    def update(self):
        """ Check all conditions and log all added values
            :return Logger object:
        """
        for value in self.printValues:
            if value[1](): print(value[0]())

        for i in range (len(self.pastValues)):
            self.pastValues[i] = self.printValues[i][0]()
        
# Brain should be defined by default
brain = Brain()

# nescesary objects
controller = Controller(PRIMARY)
logger = Logger()

# define controller profiles
<<<<<<< HEAD
defaultArcadeProfile = ControllerProfile(controller).setDriveMode(ControllerProfile.ARCADE).bindAxisOne(controller.axis3).bindAxisTwo(controller.axis1)
defaultTankProfile = ControllerProfile(controller).setDriveMode(ControllerProfile.TANK).bindAxisOne(controller.axis3).bindAxisTwo(controller.axis2)
=======
defaultArcadeProfile = ControllerProfile(controller).setDriveMode(ControllerProfile.ARCADE).bindAxisOne(controller.axis3).bindAxisTwo(controller.axis1).bindButton(lambda: toggleSlowMode(), controller.buttonB)
defaultTankProfile = ControllerProfile(controller).setDriveMode(ControllerProfile.TANK).bindAxisOne(controller.axis3).bindAxisTwo(controller.axis1)
>>>>>>> 61c0f3b9
currentProfile = defaultArcadeProfile

# initialize helper classes
robotController = RobotController(RobotProfile(Motor(Ports.PORT1), False, Motor(Ports.PORT2), True, Motor(Ports.PORT3), False))
driveContoller = DriveContoller(currentProfile, robotController)
cortexTelemetry = CortexTelemetry().addCortexBattery()

# define auto routine variables
currentAutoRoutine = AutoRoutine(robotController)
testAuto = AutoRoutine(robotController)
testAuto.addCommand(AutoCommand.DRIVE, [AutoCommand.DIRECTION_FORWARD], 100)

# remove basic telemetry on the controller
controller.screen.clear_screen()

# Main loop
while True:
    try:    
        driveContoller.update()
        cortexTelemetry.displayTelemetry(brain)
        currentAutoRoutine.runAuto()
        wait(120, MSEC) # normalize timestep (telemetry will flicker without this)
    except Exception as e:
        print("An Error Occured:")
        print(e)<|MERGE_RESOLUTION|>--- conflicted
+++ resolved
@@ -228,8 +228,9 @@
         self.controllerProfile.displayTelemetry() # Update telemetry display
         self.controllerProfile.checkRumbleConditions() # Check rumble conditions
         self.controllerProfile.checkConditionalTelemetry() # Check conditional telemetry
-
-        
+        
+        
+
         
         # Drive logic
         if(self.controllerProfile.driveMode == "Arcade"):
@@ -442,13 +443,8 @@
 logger = Logger()
 
 # define controller profiles
-<<<<<<< HEAD
-defaultArcadeProfile = ControllerProfile(controller).setDriveMode(ControllerProfile.ARCADE).bindAxisOne(controller.axis3).bindAxisTwo(controller.axis1)
-defaultTankProfile = ControllerProfile(controller).setDriveMode(ControllerProfile.TANK).bindAxisOne(controller.axis3).bindAxisTwo(controller.axis2)
-=======
 defaultArcadeProfile = ControllerProfile(controller).setDriveMode(ControllerProfile.ARCADE).bindAxisOne(controller.axis3).bindAxisTwo(controller.axis1).bindButton(lambda: toggleSlowMode(), controller.buttonB)
 defaultTankProfile = ControllerProfile(controller).setDriveMode(ControllerProfile.TANK).bindAxisOne(controller.axis3).bindAxisTwo(controller.axis1)
->>>>>>> 61c0f3b9
 currentProfile = defaultArcadeProfile
 
 # initialize helper classes
